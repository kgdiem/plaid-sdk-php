--- conflicted
+++ resolved
@@ -155,849 +155,4 @@
 
 		return $this->httpClient;
 	}
-<<<<<<< HEAD
-
-	/**
-	 * Process the request and decode response as JSON.
-	 *
-	 * @param RequestInterface $request
-	 * @throws PlaidRequestException
-	 * @return object
-	 */
-	private function doRequest(RequestInterface $request): object
-	{
-		$response = $this->getHttpClient()->sendRequest($request);
-
-		if( $response->getStatusCode() < 200 || $response->getStatusCode() >= 300 ){
-			throw new PlaidRequestException($response);
-		}
-
-		return \json_decode($response->getBody()->getContents());
-	}
-
-	/**
-	 * Build a PSR-7 Request instance.
-	 *
-	 * @param string $method
-	 * @param string $path
-	 * @param array<string,mixed> $params
-	 * @return RequestInterface
-	 */
-	private function buildRequest(string $method, string $path, array $params = []): RequestInterface
-	{
-		return new Request(
-			$method,
-			($this->getHostname($this->environment) ?? "") . $path,
-			\json_encode((object) $params),
-			[
-				"Plaid-Version" => $this->version,
-				"Content-Type" => "application/json"
-			]
-		);
-	}
-
-	/**
-	 * Build request body with client credentials.
-	 *
-	 * @param array<string, mixed> $params
-	 * @return array
-	 */
-	private function clientCredentials(array $params = []): array
-	{
-		return \array_merge([
-			"client_id" => $this->client_id,
-			"secret" => $this->secret
-		], $params);
-	}
-
-	/**
-	 * Create a Link Token.
-	 *
-	 * @param string $client_name
-	 * @param string $language Possible values are: en, fr, es, nl
-	 * @param array<string> $country_codes Possible values are: CA, FR, IE, NL, ES, GB, US
-	 * @param string $client_user_id
-	 * @param array<string> $products Possible values are: transactions, auth, identity, income, assets, investments, liabilities, payment_initiation
-	 * @param string|null $webhook
-	 * @param string|null $link_customization_name
-	 * @param AccountFilters|null $account_filters
-	 * @param string|null $access_token
-	 * @param string|null $redirect_uri
-	 * @param string|null $android_package_name
-	 * @param string|null $payment_id
-	 * @return object
-	 */
-	public function createLinkToken(
-		string $client_name,
-		string $language,
-		array $country_codes,
-		string $client_user_id,
-		array $products = [],
-		?string $webhook = null,
-		?string $link_customization_name = null,
-		?AccountFilters $account_filters = null,
-		?string $access_token = null,
-		?string $redirect_uri = null,
-		?string $android_package_name = null,
-		?string $payment_id = null): object {
-
-		$params = [
-			"client_name" => $client_name,
-			"language" => $language,
-			"country_codes" => $country_codes,
-			"user" => [
-				"client_user_id" => $client_user_id
-			],
-			"products" => $products
-		];
-
-		if( $webhook ){
-			$params["webhook"] = $webhook;
-		}
-
-		if( $link_customization_name ){
-			$params["link_customization_name"] = $link_customization_name;
-		}
-
-		if( $account_filters ){
-			$params["account_filters"] = $account_filters->toArray();
-		}
-
-		if( $access_token ){
-			$params["access_token"] = $access_token;
-		}
-
-		if( $redirect_uri ){
-			$params["redirect_uri"] = $redirect_uri;
-		}
-
-		if( $android_package_name ){
-			$params["android_package_name"] = $android_package_name;
-		}
-
-		if( $payment_id ){
-			$params["payment_initiation"] = [
-				"payment_id" => $payment_id
-			];
-		}
-
-		return $this->doRequest(
-			$this->buildRequest("post", "link/token/create", $this->clientCredentials($params))
-		);
-	}
-
-	/**
-	 * Get all Plaid categories.
-	 *
-	 * @return object
-	 */
-	public function getCategories(): object
-	{
-		return $this->doRequest(
-			$this->buildRequest("post", "categories/get")
-		);
-	}
-
-	/**
-	 * Get Auth request.
-	 *
-	 * @param string $access_token
-	 * @param array<string, string> $options
-	 * @return object
-	 */
-	public function getAuth(string $access_token, array $options = []): object
-	{
-		$params = [
-			"access_token" => $access_token,
-			"options" => (object) $options
-		];
-
-		return $this->doRequest(
-			$this->buildRequest("post", "auth/get", $this->clientCredentials($params))
-		);
-	}
-
-	/**
-	 * Get Liabilities request.
-	 *
-	 * @param string $access_token
-	 * @param array<string,string> $options
-	 * @return object
-	 */
-	public function getLiabilities(string $access_token, array $options = []): object
-	{
-		$params = [
-			"access_token" => $access_token,
-			"options" => (object) $options
-		];
-
-		return $this->doRequest(
-			$this->buildRequest("post", "liabilities/get", $this->clientCredentials($params))
-		);
-	}
-
-	/**
-	 * Get an Item.
-	 *
-	 * @param string $access_token
-	 * @return object
-	 */
-	public function getItem(string $access_token): object
-	{
-		$params = [
-			"access_token" => $access_token
-		];
-
-		return $this->doRequest(
-			$this->buildRequest("post", "item/get", $this->clientCredentials($params))
-		);
-	}
-
-	/**
-	 * Remove an Item.
-	 *
-	 * @param string $access_token
-	 * @return object
-	 */
-	public function removeItem(string $access_token): object
-	{
-		$params = [
-			"access_token" => $access_token
-		];
-
-		return $this->doRequest(
-			$this->buildRequest("post", "item/remove", $this->clientCredentials($params))
-		);
-	}
-
-	/**
-	 * Create a new Item public token.
-	 *
-	 * @param string $access_token
-	 * @return object
-	 */
-	public function createPublicToken(string $access_token): object
-	{
-		$params = [
-			"access_token" => $access_token
-		];
-
-		return $this->doRequest(
-			$this->buildRequest("post", "item/public_token/create", $this->clientCredentials($params))
-		);
-	}
-
-	/**
-	 * Exchange an Item public token for an access token.
-	 *
-	 * @param string $public_token
-	 * @return object
-	 */
-	public function exchangeToken(string $public_token): object
-	{
-		$params = [
-			"public_token" => $public_token
-		];
-
-		return $this->doRequest(
-			$this->buildRequest("post", "item/public_token/exchange", $this->clientCredentials($params))
-		);
-	}
-
-	/**
-	 * Rotate an Item's access token.
-	 *
-	 * @param string $access_token
-	 * @return object
-	 */
-	public function rotateAccessToken(string $access_token): object
-	{
-		$params = [
-			"access_token" => $access_token
-		];
-
-		return $this->doRequest(
-			$this->buildRequest("post", "item/access_token/invalidate", $this->clientCredentials($params))
-		);
-	}
-
-	/**
-	 * Create Stripe token.
-	 *
-	 * @param string $access_token
-	 * @param string $account_id
-	 * @return object
-	 */
-	public function createStripeToken(string $access_token, string $account_id): object
-	{
-		$params = [
-			"access_token" => $access_token,
-			"account_id" => $account_id
-		];
-
-		return $this->doRequest(
-			$this->buildRequest("post", "processor/stripe/bank_account_token/create", $this->clientCredentials($params))
-		);
-	}
-
-	/**
-	 * Create Dwolla token.
-	 *
-	 * @param string $access_token
-	 * @param string $account_id
-	 * @return object
-	 */
-	public function createDwollaToken(string $access_token, string $account_id): object
-	{
-		$params = [
-			"access_token" => $access_token,
-			"account_id" => $account_id
-		];
-
-		return $this->doRequest(
-			$this->buildRequest("post", "processor/dwolla/processor_token/create", $this->clientCredentials($params))
-		);
-	}
-
-	/**
-	 * Update an Item webhook.
-	 *
-	 * @param string $access_token
-	 * @param string $webhook
-	 * @return object
-	 */
-	public function updateWebhook(string $access_token, string $webhook): object
-	{
-		$params = [
-			"access_token" => $access_token,
-			"webhook" => $webhook
-		];
-
-		return $this->doRequest(
-			$this->buildRequest("post", "item/webhook/update", $this->clientCredentials($params))
-		);
-	}
-
-	/**
-	 * Get all Accounts.
-	 *
-	 * @param string $access_token
-	 * @return object
-	 */
-	public function getAccounts(string $access_token): object
-	{
-		$params = [
-			"access_token" => $access_token
-		];
-
-		return $this->doRequest(
-			$this->buildRequest("post", "accounts/get", $this->clientCredentials($params))
-		);
-	}
-
-	/**
-	 * Get a specific Insitution.
-	 *
-	 * @param string $institution_id
-	 * @param array<string,string> $options
-	 * @return object
-	 */
-	public function getInstitution(string $institution_id, array $options = []): object
-	{
-		$params = [
-			"institution_id" => $institution_id,
-			"options" => (object) $options
-		];
-
-		return $this->doRequest(
-			$this->buildRequest("post", "institutions/get_by_id", $this->clientCredentials($params))
-		);
-	}
-
-	/**
-	 * Get all Institutions.
-	 *
-	 * @param integer $count
-	 * @param integer $offset
-	 * @param array<string,string> $options
-	 * @return object
-	 */
-	public function getInstitutions(int $count, int $offset, array $options = []): object
-	{
-		$params = [
-			"count" => $count,
-			"offset" => $offset,
-			"options" => (object) $options
-		];
-
-		return $this->doRequest(
-			$this->buildRequest("post", "institutions/get", $this->clientCredentials($params))
-		);
-	}
-
-	/**
-	 * Find an Institution by a search query.
-	 *
-	 * @param string $query
-	 * @param array<string> $products
-	 * @param array<string,string> $options
-	 * @return object
-	 */
-	public function findInstitution(string $query, array $products, array $options = []): object
-	{
-		$params = [
-			"query" => $query,
-			"products" => $products,
-			"options" => (object) $options
-		];
-
-		return $this->doRequest(
-			$this->buildRequest("post", "institutions/search", $this->clientCredentials($params))
-		);
-	}
-
-	/**
-	 * Get all transactions for a particular Account.
-	 *
-	 * @param string $access_token
-	 * @param DateTime $start_date
-	 * @param DateTime $end_date
-	 * @param array<string,string> $options
-	 * @return object
-	 */
-	public function getTransactions(string $access_token, DateTime $start_date, DateTime $end_date, array $options = []): object
-	{
-		$params = [
-			"access_token" => $access_token,
-			"start_date" => $start_date->format("Y-m-d"),
-			"end_date" => $end_date->format("Y-m-d"),
-			"options" => (object) $options
-		];
-
-		return $this->doRequest(
-			$this->buildRequest("post", "transactions/get", $this->clientCredentials($params))
-		);
-	}
-
-	/**
-	 * Get Account balance.
-	 *
-	 * @param string $access_token
-	 * @param array<string,string> $options
-	 * @return object
-	 */
-	public function getBalance(string $access_token, array $options = []): object
-	{
-		$params = [
-			"access_token" => $access_token,
-			"options" => (object) $options
-		];
-
-		return $this->doRequest(
-			$this->buildRequest("post", "accounts/balance/get", $this->clientCredentials($params))
-		);
-	}
-
-	/**
-	 * Get Account identity information.
-	 *
-	 * @param string $access_token
-	 * @return object
-	 */
-	public function getIdentity(string $access_token): object
-	{
-		$params = [
-			"access_token" => $access_token
-		];
-
-		return $this->doRequest(
-			$this->buildRequest("post", "identity/get", $this->clientCredentials($params))
-		);
-	}
-
-	/**
-	 * Get an Item's income information.
-	 *
-	 * @param string $access_token
-	 * @return object
-	 */
-	public function getIncome(string $access_token): object
-	{
-		$params = [
-			"access_token" => $access_token
-		];
-
-		return $this->doRequest(
-			$this->buildRequest("post", "income/get", $this->clientCredentials($params))
-		);
-	}
-
-	/**
-	 * Create an Asset Report.
-	 *
-	 * @param array<string> $access_tokens
-	 * @param integer $days_requested
-	 * @param array<string,string> $options
-	 * @return object
-	 */
-	public function createAssetReport(array $access_tokens, int $days_requested, array $options = []): object
-	{
-		$params = [
-			'access_tokens' => $access_tokens,
-			'days_requested' => $days_requested,
-			'options' => (object) $options
-		];
-
-		return $this->doRequest(
-			$this->buildRequest("post", "asset_report/create", $this->clientCredentials($params))
-		);
-	}
-
-	/**
-	 * Refresh an Asset Report.
-	 *
-	 * @param string $asset_report_token
-	 * @param integer $days_requested
-	 * @param array<string,string> $options
-	 * @return object
-	 */
-	public function refreshAssetReport(string $asset_report_token, int $days_requested, array $options = []): object
-	{
-		$params = [
-			'asset_report_token' => $asset_report_token,
-			'days_requested' => $days_requested,
-			'options' => (object) $options
-		];
-
-		return $this->doRequest(
-			$this->buildRequest("post", "asset_report/refresh", $this->clientCredentials($params))
-		);
-	}
-
-	/**
-	 * Filter an Asset Report by specifying which Accounts to exclude.
-	 *
-	 * @param string $asset_report_token
-	 * @param array<string> $exclude_accounts
-	 * @return object
-	 */
-	public function filterAssetReport(string $asset_report_token, array $exclude_accounts): object
-	{
-		$params = [
-			'asset_report_token' => $asset_report_token,
-			'account_ids_to_exclude' => $exclude_accounts
-		];
-
-		return $this->doRequest(
-			$this->buildRequest("post", "asset_report/filter", $this->clientCredentials($params))
-		);
-	}
-
-	/**
-	 * Get an Asset report.
-	 *
-	 * @param string $asset_report_token
-	 * @param boolean $include_insights
-	 * @return object
-	 */
-	public function getAssetReport(string $asset_report_token, bool $include_insights = false): object
-	{
-		$params = [
-			"asset_report_token" => $asset_report_token,
-			"include_insights" => $include_insights
-		];
-
-		return $this->doRequest(
-			$this->buildRequest("post", "asset_report/get", $this->clientCredentials($params))
-		);
-	}
-
-	/**
-	 * Get an Asset report in PDF format.
-	 *
-	 * @param string $report_token
-	 * @return ResponseInterface
-	 */
-	public function getAssetReportPdf(string $asset_report_token): ResponseInterface
-	{
-		$params = [
-			"asset_report_token" => $asset_report_token
-		];
-
-		$response = $this->getHttpClient()->sendRequest(
-			$this->buildRequest("post", "asset_report/pdf/get", $this->clientCredentials($params))
-		);
-
-		if( $response->getStatusCode() < 200 || $response->getStatusCode() >= 300 ){
-			throw new PlaidRequestException($response);
-		}
-
-		return $response;
-	}
-
-	/**
-	 * Remove an Asset Report.
-	 *
-	 * @param string $asset_report_token
-	 * @return object
-	 */
-	public function removeAssetReport(string $asset_report_token): object
-	{
-		$params = [
-			"asset_report_token" => $asset_report_token
-		];
-
-		return $this->doRequest(
-			$this->buildRequest("post", "asset_report/remove", $this->clientCredentials($params))
-		);
-	}
-
-	/**
-	 * Create an Audit Copy of an Asset Report.
-	 *
-	 * @param string $asset_report_token
-	 * @param string $auditor_id
-	 * @return object
-	 */
-	public function createAssetReportAuditCopy(string $asset_report_token, string $auditor_id): object
-	{
-		$params = [
-			"asset_report_token" => $asset_report_token,
-			"auditor_id" => $auditor_id
-		];
-
-		return $this->doRequest(
-			$this->buildRequest("post", "asset_report/audit_copy/create", $this->clientCredentials($params))
-		);
-	}
-
-	/**
-	 * Remove an Audit Copy.
-	 *
-	 * @param string $audit_copy_token
-	 * @return object
-	 */
-	public function removeAssetReportAuditCopy(string $audit_copy_token): object
-	{
-		$params = [
-			"audit_copy_token" => $audit_copy_token
-		];
-
-		return $this->doRequest(
-			$this->buildRequest("post", "asset_report/audit_copy/remove", $this->clientCredentials($params))
-		);
-	}
-
-	/**
-	 * Get investment holdings.
-	 *
-	 * @param string $access_token
-	 * @param array<string,string> $options
-	 * @return object
-	 */
-	public function getInvestmentHoldings(string $access_token, array $options = []): object
-	{
-		$params = [
-			"access_token" => $access_token,
-			"options" => (object) $options
-		];
-
-		return $this->doRequest(
-			$this->buildRequest("post", "investments/holdings/get", $this->clientCredentials($params))
-		);
-	}
-
-	/**
-	 * Get investment transactions.
-	 *
-	 * @param string $access_token
-	 * @param DateTime $start_date
-	 * @param DateTime $end_date
-	 * @param array<string,string> $options
-	 * @return object
-	 */
-	public function getInvestmentTransactions(string $access_token, DateTime $start_date, DateTime $end_date, array $options = []): object
-	{
-		$params = [
-			"access_token" => $access_token,
-			"start_date" => $start_date->format("Y-m-d"),
-			"end_date" => $end_date->format("Y-m-d"),
-			"options" => (object) $options
-		];
-
-		return $this->doRequest(
-			$this->buildRequest("post", "investments/transactions/get", $this->clientCredentials($params))
-		);
-	}
-
-	/**
-	 * Get public key corresponding to key id inside webhook request.
-	 *
-	 * @param string $key_id
-	 * @return object
-	 */
-	public function getWebhookVerificationKey(string $key_id): object
-	{
-		$params = [
-			'key_id' => $key_id,
-		];
-
-		return $this->doRequest(
-			$this->buildRequest('post', 'webhook_verification_key/get', $this->clientCredentials($params))
-		);
-	}
-
-	/**
-	 * Create a recipient request for payment initiation.
-	 *
-	 * @param string $name
-	 * @param string $iban
-	 * @param RecipientAddress $address
-	 * @return object
-	 */
-	public function createRecipient(string $name, string $iban, RecipientAddress $address): object
-	{
-		$params = [
-			"name" => $name,
-			"iban" => $iban,
-			"address" => (object) $address->toArray()
-		];
-
-		return $this->doRequest(
-			$this->buildRequest("post", "payment_initiation/recipient/create", $this->clientCredentials($params))
-		);
-	}
-
-	/**
-	 * Get a recipient request from a payment inititiation.
-	 *
-	 * @param string $recipient_id
-	 * @return object
-	 */
-	public function getRecipient(string $recipient_id): object
-	{
-		$params = [
-			"recipient_id" => $recipient_id
-		];
-
-		return $this->doRequest(
-			$this->buildRequest("post", "payment_initiation/recipient/get", $this->clientCredentials($params))
-		);
-	}
-
-	/**
-	 * List out all recipients for payment initiations.
-	 *
-	 * @return object
-	 */
-	public function listRecipients(): object
-	{
-		return $this->doRequest(
-			$this->buildRequest("post", "payment_initiation/recipient/list", $this->clientCredentials())
-		);
-	}
-
-	/**
-	 * Create a payment request.
-	 *
-	 * @param string $recipient_id
-	 * @param string $reference
-	 * @param float $amount
-	 * @param string $currency
-	 * @param PaymentSchedule|null $payment_schedule
-	 * @return object
-	 */
-	public function createPayment(string $recipient_id, string $reference, float $amount, string $currency, PaymentSchedule $payment_schedule = null): object
-	{
-		$params = [
-			"recipient_id" => $recipient_id,
-			"reference" => $reference,
-			"amount" => [
-				"value" => $amount,
-				"currency" => $currency
-			]
-		];
-
-		if( $payment_schedule ){
-			$params["schedule"] = [
-				"interval" => $payment_schedule->getInterval(),
-				"interval_execution_day" => $payment_schedule->getIntervalExecutionDay(),
-				"start_date" => $payment_schedule->getStartDate()->format("Y-m-d")
-			];
-		}
-
-		return $this->doRequest(
-			$this->buildRequest("post", "payment_initiation/payment/create", $this->clientCredentials($params))
-		);
-	}
-
-	/**
-	 * Create a payment token.
-	 *
-	 * @param string $payment_id
-	 * @return object
-	 */
-	public function createPaymentToken(string $payment_id): object
-	{
-		$params = [
-			"payment_id" => $payment_id
-		];
-
-		return $this->doRequest(
-			$this->buildRequest("post", "payment_initiation/payment/token/create", $this->clientCredentials($params))
-		);
-	}
-
-	/**
-	 * Get payment details.
-	 *
-	 * @param string $payment_id
-	 * @return object
-	 */
-	public function getPayment(string $payment_id): object
-	{
-		$params = [
-			"payment_id" => $payment_id
-		];
-
-		return $this->doRequest(
-			$this->buildRequest("post", "payment_initiation/payment/get", $this->clientCredentials($params))
-		);
-	}
-
-	/**
-	 * List all payments.
-	 *
-	 * @param array $options
-	 * @return object
-	 */
-	public function listPayments(array $options = []): object
-	{
-		$params = [
-			"options" => (object) $options
-		];
-
-		return $this->doRequest(
-			$this->buildRequest("post", "payment_initiation/payment/list", $this->clientCredentials($params))
-		);
-	}
-
-	/**
-	 * Send a refresh request for given item.
-	 *
-	 * @param string $access_token
-	 * @return object
-	 */
-	public function refreshTransactions(string $access_token): object
-	{
-		$params = [
-			"access_token" => $access_token,
-		];
-
-		return $this->doRequest(
-			$this->buildRequest("post", "transactions/refresh", $this->clientCredentials($params))
-		);
-	}
-=======
->>>>>>> dcdcefc2
 }